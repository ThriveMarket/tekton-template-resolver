package main

import (
	"context"
	"testing"
	
	"github.com/stretchr/testify/assert"
	"github.com/stretchr/testify/require"
	pipelinev1 "github.com/tektoncd/pipeline/pkg/apis/pipeline/v1"
)

// mockFetcher is an implementation of TemplateFetcher for testing
type mockFetcher struct {
	templates map[string]string
}

// FetchTemplate implements the TemplateFetcher interface for testing
func (m *mockFetcher) FetchTemplate(repo, path string) (string, error) {
	key := repo + ":" + path
	if template, ok := m.templates[key]; ok {
		return template, nil
	}
	return "apiVersion: tekton.dev/v1\nkind: Pipeline\nmetadata:\n  name: default-pipeline\nspec:\n  params:\n  - name: param1\n    type: string\n", nil
}

// TestResolverBasicParams tests the resolver with basic parameters
func TestResolverBasicParams(t *testing.T) {
	// Create a mock fetcher
	mockData := &mockFetcher{
		templates: map[string]string{
			"repo1:path1": `
apiVersion: tekton.dev/v1
kind: Pipeline
metadata:
  name: test-pipeline
spec:
  params:
    - name: app-name
      type: string
  tasks:
    - name: task1
      taskRef:
        name: some-task
`,
		},
	}
	
	// Create resolver with mock fetcher
	r := &resolver{
		fetcher: mockData,
	}
	
	// Test with basic parameters
	params := []pipelinev1.Param{
		{
			Name: "repository",
			Value: pipelinev1.ParamValue{
				Type:      "string",
				StringVal: "repo1",
			},
		},
		{
			Name: "path",
			Value: pipelinev1.ParamValue{
				Type:      "string",
				StringVal: "path1",
			},
		},
		{
			Name: "simple-param",
			Value: pipelinev1.ParamValue{
				Type:      "string",
				StringVal: "value1",
			},
		},
	}
	
	// Execute the Resolve function
	result, err := r.Resolve(context.Background(), params)
	
	// Verify results
	require.NoError(t, err)
	require.NotNil(t, result)
	
	// Check that the template was rendered
	renderedData := string(result.Data())
	assert.Contains(t, renderedData, "name: test-pipeline")
}

<<<<<<< HEAD
=======
// TestResolverDynamicTaskParameters tests the resolver with custom task parameters
func TestResolverDynamicTaskParameters(t *testing.T) {
	// Create a mock fetcher with a template that uses dynamic parameters
	mockData := &mockFetcher{
		templates: map[string]string{
			"repo1:path1": `
apiVersion: tekton.dev/v1
kind: Pipeline
metadata:
  name: dynamic-param-pipeline
spec:
  params:
    - name: app-name
      type: string
  tasks:
    # Base task
    - name: base-task
      taskRef:
        name: some-task
    
    # Custom validation steps if provided
    {{- if .CustomValidationSteps }}
    {{- if typeIs "string" .CustomValidationSteps }}
    {{- $steps := fromYAML .CustomValidationSteps }}
    {{- range $i, $step := $steps }}
    - {{ toYAML $step }}
    {{- end }}
    {{- else }}
    {{- range $i, $step := .CustomValidationSteps }}
    - {{ toYAML $step }}
    {{- end }}
    {{- end }}
    {{- end }}
    
    # Next task with dependencies on custom validation if provided
    - name: next-task
      runAfter:
      {{- if .CustomValidationStepsNames }}
      {{- range .CustomValidationStepsNames }}
      - {{ . }}
      {{- end }}
      {{- else }}
      - base-task
      {{- end }}
      taskRef:
        name: next-task-ref
`,
		},
	}

	// Create resolver with mock fetcher
	r := &resolver{
		fetcher: mockData,
	}

	// Test with custom validation steps parameter
	params := []pipelinev1.Param{
		{
			Name: "repository",
			Value: pipelinev1.ParamValue{
				Type:      "string",
				StringVal: "repo1",
			},
		},
		{
			Name: "path",
			Value: pipelinev1.ParamValue{
				Type:      "string",
				StringVal: "path1",
			},
		},
		{
			Name: "custom-validation-steps",
			Value: pipelinev1.ParamValue{
				Type: "array",
				ArrayVal: []string{
					`name: validation-step-1
taskRef:
  name: validator-1
params:
  - name: param1
    value: value1`,
					`name: validation-step-2
taskRef:
  name: validator-2
params:
  - name: param2
    value: value2`,
				},
			},
		},
	}

	// Execute the Resolve function
	result, err := r.Resolve(context.Background(), params)

	// Verify results
	require.NoError(t, err)
	require.NotNil(t, result)

	// Check that the template was rendered with our custom steps
	renderedData := string(result.Data())
	assert.Contains(t, renderedData, "name: validation-step-1")
	assert.Contains(t, renderedData, "name: validation-step-2")
	assert.Contains(t, renderedData, "- validation-step-1")
	assert.Contains(t, renderedData, "- validation-step-2")
}

// TestResolverParameterHandling tests the resolver with various parameter types
func TestResolverParameterHandling(t *testing.T) {
	// Create a mock fetcher with a template that uses various parameter types
	mockData := &mockFetcher{
		templates: map[string]string{
			"repo1:path1": `
apiVersion: tekton.dev/v1
kind: Pipeline
metadata:
  name: param-handling-pipeline
spec:
  params:
    - name: app-name
      type: string
  tasks:
    # Base task
    - name: base-task
      taskRef:
        name: some-task
    
    # Custom steps via array parameter
    {{- if .CustomSteps }}
    {{- if typeIs "string" .CustomSteps }}
    {{- $steps := fromYAML .CustomSteps }}
    {{- range $i, $step := $steps }}
    - {{ toYAML $step }}
    {{- end }}
    {{- else }}
    {{- range $i, $step := .CustomSteps }}
    - {{ toYAML $step }}
    {{- end }}
    {{- end }}
    {{- end }}
    
    # Second task with dependencies on custom steps
    - name: second-task
      runAfter:
      {{- if .CustomStepsNames }}
      {{- range .CustomStepsNames }}
      - {{ . }}
      {{- end }}
      {{- else }}
      - base-task
      {{- end }}
      taskRef:
        name: second-task-ref
        
    # Post-dev steps via string parameter (legacy format)
    {{- if .PostDevSteps }}
    {{- if typeIs "string" .PostDevSteps }}
    {{- $steps := fromYAML .PostDevSteps }}
    {{- range $i, $step := $steps }}
    - {{ toYAML $step }}
    {{- end }}
    {{- else }}
    {{- range $i, $step := .PostDevSteps }}
    - {{ toYAML $step }}
    {{- end }}
    {{- end }}
    {{- end }}
`,
		},
	}

	// Create resolver with mock fetcher
	r := &resolver{
		fetcher: mockData,
	}

	// Test with both array and string parameters containing tasks
	params := []pipelinev1.Param{
		{
			Name: "repository",
			Value: pipelinev1.ParamValue{
				Type:      "string",
				StringVal: "repo1",
			},
		},
		{
			Name: "path",
			Value: pipelinev1.ParamValue{
				Type:      "string",
				StringVal: "path1",
			},
		},
		// Array parameter with tasks
		{
			Name: "custom-steps",
			Value: pipelinev1.ParamValue{
				Type: "array",
				ArrayVal: []string{
					`name: custom-validation
taskRef:
  name: validator
params:
  - name: target
    value: custom`,
				},
			},
		},
		// String parameter with tasks (legacy format)
		{
			Name: "post-dev-steps",
			Value: pipelinev1.ParamValue{
				Type: "string",
				StringVal: `- name: dev-validation
  taskRef:
    name: validator
  params:
    - name: target
      value: dev`,
			},
		},
		// Regular string parameter
		{
			Name: "simple-param",
			Value: pipelinev1.ParamValue{
				Type:      "string",
				StringVal: "simple-value",
			},
		},
		// Regular array parameter
		{
			Name: "environments",
			Value: pipelinev1.ParamValue{
				Type:     "array",
				ArrayVal: []string{"dev", "staging", "production"},
			},
		},
	}

	// Execute the Resolve function
	result, err := r.Resolve(context.Background(), params)

	// Verify results
	require.NoError(t, err)
	require.NotNil(t, result)

	// Check that the template was rendered with both task types
	renderedData := string(result.Data())
	assert.Contains(t, renderedData, "name: custom-validation")
	assert.Contains(t, renderedData, "name: dev-validation")
	assert.Contains(t, renderedData, "value: custom")
	assert.Contains(t, renderedData, "value: dev")
}

// TestResolverMultipleTaskParameters tests the resolver with multiple custom task parameters
func TestResolverMultipleTaskParameters(t *testing.T) {
	// Create a mock fetcher with a template that uses multiple dynamic parameters
	mockData := &mockFetcher{
		templates: map[string]string{
			"repo1:path1": `
apiVersion: tekton.dev/v1
kind: Pipeline
metadata:
  name: multi-param-pipeline
spec:
  params:
    - name: app-name
      type: string
  tasks:
    # Base task
    - name: base-task
      taskRef:
        name: some-task
    
    # Security audit if provided
    {{- if .SecurityAuditSteps }}
    {{- if typeIs "string" .SecurityAuditSteps }}
    {{- $steps := fromYAML .SecurityAuditSteps }}
    {{- range $i, $step := $steps }}
    - {{ toYAML $step }}
    {{- end }}
    {{- else }}
    {{- range $i, $step := .SecurityAuditSteps }}
    - {{ toYAML $step }}
    {{- end }}
    {{- end }}
    {{- end }}
    
    # Compliance checks if provided
    {{- if .ComplianceCheckSteps }}
    {{- if typeIs "string" .ComplianceCheckSteps }}
    {{- $steps := fromYAML .ComplianceCheckSteps }}
    {{- range $i, $step := $steps }}
    - {{ toYAML $step }}
    {{- end }}
    {{- else }}
    {{- range $i, $step := .ComplianceCheckSteps }}
    - {{ toYAML $step }}
    {{- end }}
    {{- end }}
    {{- end }}
    
    # Final task with dependencies on all previous tasks
    - name: final-task
      runAfter:
      - base-task
      {{- if .SecurityAuditStepsNames }}
      {{- range .SecurityAuditStepsNames }}
      - {{ . }}
      {{- end }}
      {{- end }}
      {{- if .ComplianceCheckStepsNames }}
      {{- range .ComplianceCheckStepsNames }}
      - {{ . }}
      {{- end }}
      {{- end }}
      taskRef:
        name: final-task-ref
`,
		},
	}

	// Create resolver with mock fetcher
	r := &resolver{
		fetcher: mockData,
	}

	// Test with multiple custom task parameters
	params := []pipelinev1.Param{
		{
			Name: "repository",
			Value: pipelinev1.ParamValue{
				Type:      "string",
				StringVal: "repo1",
			},
		},
		{
			Name: "path",
			Value: pipelinev1.ParamValue{
				Type:      "string",
				StringVal: "path1",
			},
		},
		{
			Name: "security-audit-steps",
			Value: pipelinev1.ParamValue{
				Type: "array",
				ArrayVal: []string{
					`name: security-scan
taskRef:
  name: security-scanner
params:
  - name: scan-type
    value: vulnerability`,
				},
			},
		},
		{
			Name: "compliance-check-steps",
			Value: pipelinev1.ParamValue{
				Type: "array",
				ArrayVal: []string{
					`name: compliance-check
taskRef:
  name: compliance-tool
params:
  - name: policy
    value: pci-dss`,
				},
			},
		},
	}

	// Execute the Resolve function
	result, err := r.Resolve(context.Background(), params)

	// Verify results
	require.NoError(t, err)
	require.NotNil(t, result)

	// Check that the template was rendered with both custom step types
	renderedData := string(result.Data())
	assert.Contains(t, renderedData, "name: security-scan")
	assert.Contains(t, renderedData, "name: compliance-check")
	assert.Contains(t, renderedData, "value: vulnerability")
	assert.Contains(t, renderedData, "value: pci-dss")
}

>>>>>>> 647824aa
// TestResolverArrayParameter tests the resolver with a regular array parameter (not tasks)
func TestResolverArrayParameter(t *testing.T) {
	// Create a mock fetcher with a template that uses a regular array parameter
	mockData := &mockFetcher{
		templates: map[string]string{
			"repo1:path1": `
apiVersion: tekton.dev/v1
kind: Pipeline
metadata:
  name: array-param-pipeline
spec:
  params:
    - name: app-name
      type: string
  tasks:
    - name: task1
      taskRef:
        name: some-task
      params:
        - name: environments
          value: |
            {{- range .AllowedEnvironments }}
            - {{ . }}
            {{- end }}
`,
		},
	}
	
	// Create resolver with mock fetcher
	r := &resolver{
		fetcher: mockData,
	}
	
	// Test with a regular array parameter
	params := []pipelinev1.Param{
		{
			Name: "repository",
			Value: pipelinev1.ParamValue{
				Type:      "string",
				StringVal: "repo1",
			},
		},
		{
			Name: "path",
			Value: pipelinev1.ParamValue{
				Type:      "string",
				StringVal: "path1",
			},
		},
		{
			Name: "allowed-environments",
			Value: pipelinev1.ParamValue{
				Type:     "array",
				ArrayVal: []string{"dev", "staging", "production"},
			},
		},
	}
	
	// Execute the Resolve function
	result, err := r.Resolve(context.Background(), params)
	
	// Verify results
	require.NoError(t, err)
	require.NotNil(t, result)
	
	// Check that the template was rendered with the array values
	renderedData := string(result.Data())
	assert.Contains(t, renderedData, "- dev")
	assert.Contains(t, renderedData, "- staging")
	assert.Contains(t, renderedData, "- production")
<<<<<<< HEAD
=======
}

// TestResolverYAMLListProcessing tests parsing and iterating over a list of YAML objects
func TestResolverYAMLListProcessing(t *testing.T) {
	// Create a mock fetcher with a template that processes a list of YAML objects
	mockData := &mockFetcher{
		templates: map[string]string{
			"repo1:path1": `
apiVersion: tekton.dev/v1
kind: Pipeline
metadata:
  name: yaml-list-processing-pipeline
spec:
  params:
    - name: app-name
      type: string
  tasks:
    # Base task
    - name: base-task
      taskRef:
        name: some-task
      
    # Process a list of environment configurations using fromYAML
    {{- if .EnvironmentConfigs }}
    {{- $envConfigs := fromYAML .EnvironmentConfigs }}
    {{- range $i, $env := $envConfigs }}
    # Environment configuration for {{ $env.name }}
    - name: deploy-to-{{ $env.name }}
      taskRef:
        name: env-deployer
      params:
        - name: environment
          value: {{ $env.name }}
        - name: cluster
          value: {{ $env.cluster }}
        - name: namespace
          value: {{ $env.namespace }}
        {{- if $env.resources }}
        - name: cpu-limit
          value: "{{ $env.resources.limits.cpu }}"
        - name: memory-limit
          value: "{{ $env.resources.limits.memory }}"
        {{- end }}
        {{- if $env.replicas }}
        - name: replicas
          value: "{{ $env.replicas }}"
        {{- end }}
        {{- if $env.features }}
        - name: features
          value: |
            {{- range $feature, $enabled := $env.features }}
            {{ $feature }}: {{ $enabled }}
            {{- end }}
        {{- end }}
    {{- end }}
    {{- end }}
    
    # Process a list of service configurations using fromYAML
    {{- if .ServiceConfigs }}
    {{- $serviceConfigs := fromYAML .ServiceConfigs }}
    # Service configurations
    - name: configure-services
      taskRef:
        name: service-configurator
      params:
        - name: services-json
          value: |
            [
            {{- range $i, $svc := $serviceConfigs }}
            {{- if $i }},{{- end }}
            {
              "name": "{{ $svc.name }}",
              "port": {{ $svc.port }},
              "targetPort": {{ $svc.targetPort }},
              "type": "{{ $svc.type }}",
              "annotations": {
              {{- range $key, $value := $svc.annotations }}
                "{{ $key }}": "{{ $value }}"{{- if not (last $svc.annotations $key) }},{{- end }}
              {{- end }}
              }
            }
            {{- end }}
            ]
    {{- end }}
`,
		},
	}

	// Create resolver with mock fetcher
	r := &resolver{
		fetcher: mockData,
	}

	// Test with lists of YAML objects
	params := []pipelinev1.Param{
		{
			Name: "repository",
			Value: pipelinev1.ParamValue{
				Type:      "string",
				StringVal: "repo1",
			},
		},
		{
			Name: "path",
			Value: pipelinev1.ParamValue{
				Type:      "string",
				StringVal: "path1",
			},
		},
		// Environment configs as a YAML list
		{
			Name: "environment-configs",
			Value: pipelinev1.ParamValue{
				Type: "string",
				StringVal: `- name: development
  cluster: dev-cluster
  namespace: app-dev
  replicas: 1
  resources:
    limits:
      cpu: 250m
      memory: 256Mi
  features:
    logging: true
    monitoring: false
    tracing: false
- name: production
  cluster: prod-cluster
  namespace: app-prod
  replicas: 3
  resources:
    limits:
      cpu: 1000m
      memory: 1Gi
  features:
    logging: true
    monitoring: true
    tracing: true`,
			},
		},
		// Service configs as a YAML list
		{
			Name: "service-configs",
			Value: pipelinev1.ParamValue{
				Type: "string",
				StringVal: `- name: web-frontend
  port: 80
  targetPort: 8080
  type: ClusterIP
  annotations:
    prometheus.io/scrape: "true"
    prometheus.io/port: "8080"
- name: api-backend
  port: 443
  targetPort: 8443
  type: ClusterIP
  annotations:
    prometheus.io/scrape: "true"
    prometheus.io/port: "8443"
    service.beta.kubernetes.io/aws-load-balancer-backend-protocol: "https"`,
			},
		},
	}

	// Execute the Resolve function
	result, err := r.Resolve(context.Background(), params)

	// Verify results
	require.NoError(t, err)
	require.NotNil(t, result)

	// Check that the template was rendered with all the objects from the lists
	renderedData := string(result.Data())

	// Verify environment config rendering
	assert.Contains(t, renderedData, "name: deploy-to-development")
	assert.Contains(t, renderedData, "value: development")
	assert.Contains(t, renderedData, "value: dev-cluster")
	assert.Contains(t, renderedData, "value: app-dev")
	assert.Contains(t, renderedData, "value: \"1\"")
	assert.Contains(t, renderedData, "value: \"250m\"")

	assert.Contains(t, renderedData, "name: deploy-to-production")
	assert.Contains(t, renderedData, "value: production")
	assert.Contains(t, renderedData, "value: prod-cluster")
	assert.Contains(t, renderedData, "value: app-prod")
	assert.Contains(t, renderedData, "value: \"3\"")
	assert.Contains(t, renderedData, "value: \"1000m\"")

	// Verify features map iteration
	assert.Contains(t, renderedData, "logging: true")
	assert.Contains(t, renderedData, "monitoring: true")
	assert.Contains(t, renderedData, "tracing: true")

	// Verify service config rendering in JSON format
	assert.Contains(t, renderedData, `"name": "web-frontend"`)
	assert.Contains(t, renderedData, `"port": 80`)
	assert.Contains(t, renderedData, `"targetPort": 8080`)
	assert.Contains(t, renderedData, `"type": "ClusterIP"`)
	assert.Contains(t, renderedData, `"prometheus.io/scrape": "true"`)

	assert.Contains(t, renderedData, `"name": "api-backend"`)
	assert.Contains(t, renderedData, `"port": 443`)
	assert.Contains(t, renderedData, `"targetPort": 8443`)
	assert.Contains(t, renderedData, `"service.beta.kubernetes.io/aws-load-balancer-backend-protocol": "https"`)
}

// TestDirectYAMLObjectRendering tests the ability to directly render YAML objects
// without having to manually enumerate all properties
func TestDirectYAMLObjectRendering(t *testing.T) {
	// Create a mock fetcher with a template that directly renders YAML objects
	mockData := &mockFetcher{
		templates: map[string]string{
			"repo1:path1": `
apiVersion: tekton.dev/v1
kind: Pipeline
metadata:
  name: direct-yaml-rendering-pipeline
spec:
  params:
    - name: app-name
      type: string
  tasks:
    # Base task
    - name: base-task
      taskRef:
        name: some-task
      
    # Directly render YAML objects without enumerating properties
    {{- if .ValidationSteps }}
    {{- if typeIs "string" .ValidationSteps }}
    {{- $validationSteps := fromYAML .ValidationSteps }}
    {{- range $i, $step := $validationSteps }}
    - {{ toYAML $step }}
    {{- end }}
    {{- else }}
    {{- range $i, $step := .ValidationSteps }}
    - {{ toYAML $step }}
    {{- end }}
    {{- end }}
    {{- end }}
    
    # Render a list as a single YAML block
    - name: infrastructure
      taskRef:
        name: infrastructure-manager
      params:
        - name: resources
          value: |
            {{- if typeIs "string" .ResourceConfig }}
            {{- $resources := fromYAML .ResourceConfig }}
            {{- range $i, $res := $resources }}
            - {{ toYAML $res }}
            {{- end }}
            {{- else }}
            {{- range $i, $res := .ResourceConfig }}
            - {{ toYAML $res }}
            {{- end }}
            {{- end }}
`,
		},
	}

	// Create resolver with mock fetcher
	r := &resolver{
		fetcher: mockData,
	}

	// Test with complex object parameters
	params := []pipelinev1.Param{
		{
			Name: "repository",
			Value: pipelinev1.ParamValue{
				Type:      "string",
				StringVal: "repo1",
			},
		},
		{
			Name: "path",
			Value: pipelinev1.ParamValue{
				Type:      "string",
				StringVal: "path1",
			},
		},
		// Validation steps with complex nested structure
		{
			Name: "validation-steps",
			Value: pipelinev1.ParamValue{
				Type: "string",
				StringVal: `- name: security-validation
  taskRef:
    name: security-validator
  runAfter:
    - previous-step
  params:
    - name: scan-level
      value: deep
    - name: timeout
      value: 30m
  workspaces:
    - name: source
      workspace: shared-workspace
- name: compliance-validation
  taskRef:
    name: compliance-validator
  params:
    - name: standards
      value:
        - pci-dss
        - hipaa
        - gdpr
  results:
    - name: compliant
      description: Whether the deployment is compliant
    - name: report
      description: Compliance report URL`,
			},
		},
		// Resource configurations with nested structures
		{
			Name: "resource-config",
			Value: pipelinev1.ParamValue{
				Type: "string",
				StringVal: `- type: compute
  name: app-server
  size: large
  replicas: 3
  storage:
    size: 100Gi
    type: ssd
  network:
    ingress:
      enabled: true
      port: 443
- type: database
  name: app-db
  engine: postgres
  version: "13.4"
  storage:
    size: 500Gi
    type: ssd
    backup:
      enabled: true
      retention: 7d
  credentials:
    secretRef: db-creds`,
			},
		},
	}

	// Execute the Resolve function
	result, err := r.Resolve(context.Background(), params)

	// Verify results
	require.NoError(t, err)
	require.NotNil(t, result)

	// Check that the YAML was correctly rendered without property enumeration
	renderedData := string(result.Data())

	// Check for direct rendering of validation steps
	assert.Contains(t, renderedData, "name: security-validation")
	assert.Contains(t, renderedData, "runAfter:")
	assert.Contains(t, renderedData, "- previous-step")
	assert.Contains(t, renderedData, "name: compliance-validation")
	assert.Contains(t, renderedData, "- pci-dss")
	assert.Contains(t, renderedData, "- hipaa")
	assert.Contains(t, renderedData, "description: Whether the deployment is compliant")

	// Check for rendering of resource configurations
	assert.Contains(t, renderedData, "type: compute")
	assert.Contains(t, renderedData, "name: app-server")
	assert.Contains(t, renderedData, "size: 100Gi")
	assert.Contains(t, renderedData, "type: database")
	assert.Contains(t, renderedData, "engine: postgres")
	assert.Contains(t, renderedData, "retention: 7d")
	assert.Contains(t, renderedData, "secretRef: db-creds")
>>>>>>> 647824aa
}<|MERGE_RESOLUTION|>--- conflicted
+++ resolved
@@ -3,7 +3,7 @@
 import (
 	"context"
 	"testing"
-	
+
 	"github.com/stretchr/testify/assert"
 	"github.com/stretchr/testify/require"
 	pipelinev1 "github.com/tektoncd/pipeline/pkg/apis/pipeline/v1"
@@ -44,12 +44,12 @@
 `,
 		},
 	}
-	
+
 	// Create resolver with mock fetcher
 	r := &resolver{
 		fetcher: mockData,
 	}
-	
+
 	// Test with basic parameters
 	params := []pipelinev1.Param{
 		{
@@ -74,113 +74,6 @@
 			},
 		},
 	}
-	
-	// Execute the Resolve function
-	result, err := r.Resolve(context.Background(), params)
-	
-	// Verify results
-	require.NoError(t, err)
-	require.NotNil(t, result)
-	
-	// Check that the template was rendered
-	renderedData := string(result.Data())
-	assert.Contains(t, renderedData, "name: test-pipeline")
-}
-
-<<<<<<< HEAD
-=======
-// TestResolverDynamicTaskParameters tests the resolver with custom task parameters
-func TestResolverDynamicTaskParameters(t *testing.T) {
-	// Create a mock fetcher with a template that uses dynamic parameters
-	mockData := &mockFetcher{
-		templates: map[string]string{
-			"repo1:path1": `
-apiVersion: tekton.dev/v1
-kind: Pipeline
-metadata:
-  name: dynamic-param-pipeline
-spec:
-  params:
-    - name: app-name
-      type: string
-  tasks:
-    # Base task
-    - name: base-task
-      taskRef:
-        name: some-task
-    
-    # Custom validation steps if provided
-    {{- if .CustomValidationSteps }}
-    {{- if typeIs "string" .CustomValidationSteps }}
-    {{- $steps := fromYAML .CustomValidationSteps }}
-    {{- range $i, $step := $steps }}
-    - {{ toYAML $step }}
-    {{- end }}
-    {{- else }}
-    {{- range $i, $step := .CustomValidationSteps }}
-    - {{ toYAML $step }}
-    {{- end }}
-    {{- end }}
-    {{- end }}
-    
-    # Next task with dependencies on custom validation if provided
-    - name: next-task
-      runAfter:
-      {{- if .CustomValidationStepsNames }}
-      {{- range .CustomValidationStepsNames }}
-      - {{ . }}
-      {{- end }}
-      {{- else }}
-      - base-task
-      {{- end }}
-      taskRef:
-        name: next-task-ref
-`,
-		},
-	}
-
-	// Create resolver with mock fetcher
-	r := &resolver{
-		fetcher: mockData,
-	}
-
-	// Test with custom validation steps parameter
-	params := []pipelinev1.Param{
-		{
-			Name: "repository",
-			Value: pipelinev1.ParamValue{
-				Type:      "string",
-				StringVal: "repo1",
-			},
-		},
-		{
-			Name: "path",
-			Value: pipelinev1.ParamValue{
-				Type:      "string",
-				StringVal: "path1",
-			},
-		},
-		{
-			Name: "custom-validation-steps",
-			Value: pipelinev1.ParamValue{
-				Type: "array",
-				ArrayVal: []string{
-					`name: validation-step-1
-taskRef:
-  name: validator-1
-params:
-  - name: param1
-    value: value1`,
-					`name: validation-step-2
-taskRef:
-  name: validator-2
-params:
-  - name: param2
-    value: value2`,
-				},
-			},
-		},
-	}
 
 	// Execute the Resolve function
 	result, err := r.Resolve(context.Background(), params)
@@ -189,295 +82,11 @@
 	require.NoError(t, err)
 	require.NotNil(t, result)
 
-	// Check that the template was rendered with our custom steps
+	// Check that the template was rendered
 	renderedData := string(result.Data())
-	assert.Contains(t, renderedData, "name: validation-step-1")
-	assert.Contains(t, renderedData, "name: validation-step-2")
-	assert.Contains(t, renderedData, "- validation-step-1")
-	assert.Contains(t, renderedData, "- validation-step-2")
+	assert.Contains(t, renderedData, "name: test-pipeline")
 }
 
-// TestResolverParameterHandling tests the resolver with various parameter types
-func TestResolverParameterHandling(t *testing.T) {
-	// Create a mock fetcher with a template that uses various parameter types
-	mockData := &mockFetcher{
-		templates: map[string]string{
-			"repo1:path1": `
-apiVersion: tekton.dev/v1
-kind: Pipeline
-metadata:
-  name: param-handling-pipeline
-spec:
-  params:
-    - name: app-name
-      type: string
-  tasks:
-    # Base task
-    - name: base-task
-      taskRef:
-        name: some-task
-    
-    # Custom steps via array parameter
-    {{- if .CustomSteps }}
-    {{- if typeIs "string" .CustomSteps }}
-    {{- $steps := fromYAML .CustomSteps }}
-    {{- range $i, $step := $steps }}
-    - {{ toYAML $step }}
-    {{- end }}
-    {{- else }}
-    {{- range $i, $step := .CustomSteps }}
-    - {{ toYAML $step }}
-    {{- end }}
-    {{- end }}
-    {{- end }}
-    
-    # Second task with dependencies on custom steps
-    - name: second-task
-      runAfter:
-      {{- if .CustomStepsNames }}
-      {{- range .CustomStepsNames }}
-      - {{ . }}
-      {{- end }}
-      {{- else }}
-      - base-task
-      {{- end }}
-      taskRef:
-        name: second-task-ref
-        
-    # Post-dev steps via string parameter (legacy format)
-    {{- if .PostDevSteps }}
-    {{- if typeIs "string" .PostDevSteps }}
-    {{- $steps := fromYAML .PostDevSteps }}
-    {{- range $i, $step := $steps }}
-    - {{ toYAML $step }}
-    {{- end }}
-    {{- else }}
-    {{- range $i, $step := .PostDevSteps }}
-    - {{ toYAML $step }}
-    {{- end }}
-    {{- end }}
-    {{- end }}
-`,
-		},
-	}
-
-	// Create resolver with mock fetcher
-	r := &resolver{
-		fetcher: mockData,
-	}
-
-	// Test with both array and string parameters containing tasks
-	params := []pipelinev1.Param{
-		{
-			Name: "repository",
-			Value: pipelinev1.ParamValue{
-				Type:      "string",
-				StringVal: "repo1",
-			},
-		},
-		{
-			Name: "path",
-			Value: pipelinev1.ParamValue{
-				Type:      "string",
-				StringVal: "path1",
-			},
-		},
-		// Array parameter with tasks
-		{
-			Name: "custom-steps",
-			Value: pipelinev1.ParamValue{
-				Type: "array",
-				ArrayVal: []string{
-					`name: custom-validation
-taskRef:
-  name: validator
-params:
-  - name: target
-    value: custom`,
-				},
-			},
-		},
-		// String parameter with tasks (legacy format)
-		{
-			Name: "post-dev-steps",
-			Value: pipelinev1.ParamValue{
-				Type: "string",
-				StringVal: `- name: dev-validation
-  taskRef:
-    name: validator
-  params:
-    - name: target
-      value: dev`,
-			},
-		},
-		// Regular string parameter
-		{
-			Name: "simple-param",
-			Value: pipelinev1.ParamValue{
-				Type:      "string",
-				StringVal: "simple-value",
-			},
-		},
-		// Regular array parameter
-		{
-			Name: "environments",
-			Value: pipelinev1.ParamValue{
-				Type:     "array",
-				ArrayVal: []string{"dev", "staging", "production"},
-			},
-		},
-	}
-
-	// Execute the Resolve function
-	result, err := r.Resolve(context.Background(), params)
-
-	// Verify results
-	require.NoError(t, err)
-	require.NotNil(t, result)
-
-	// Check that the template was rendered with both task types
-	renderedData := string(result.Data())
-	assert.Contains(t, renderedData, "name: custom-validation")
-	assert.Contains(t, renderedData, "name: dev-validation")
-	assert.Contains(t, renderedData, "value: custom")
-	assert.Contains(t, renderedData, "value: dev")
-}
-
-// TestResolverMultipleTaskParameters tests the resolver with multiple custom task parameters
-func TestResolverMultipleTaskParameters(t *testing.T) {
-	// Create a mock fetcher with a template that uses multiple dynamic parameters
-	mockData := &mockFetcher{
-		templates: map[string]string{
-			"repo1:path1": `
-apiVersion: tekton.dev/v1
-kind: Pipeline
-metadata:
-  name: multi-param-pipeline
-spec:
-  params:
-    - name: app-name
-      type: string
-  tasks:
-    # Base task
-    - name: base-task
-      taskRef:
-        name: some-task
-    
-    # Security audit if provided
-    {{- if .SecurityAuditSteps }}
-    {{- if typeIs "string" .SecurityAuditSteps }}
-    {{- $steps := fromYAML .SecurityAuditSteps }}
-    {{- range $i, $step := $steps }}
-    - {{ toYAML $step }}
-    {{- end }}
-    {{- else }}
-    {{- range $i, $step := .SecurityAuditSteps }}
-    - {{ toYAML $step }}
-    {{- end }}
-    {{- end }}
-    {{- end }}
-    
-    # Compliance checks if provided
-    {{- if .ComplianceCheckSteps }}
-    {{- if typeIs "string" .ComplianceCheckSteps }}
-    {{- $steps := fromYAML .ComplianceCheckSteps }}
-    {{- range $i, $step := $steps }}
-    - {{ toYAML $step }}
-    {{- end }}
-    {{- else }}
-    {{- range $i, $step := .ComplianceCheckSteps }}
-    - {{ toYAML $step }}
-    {{- end }}
-    {{- end }}
-    {{- end }}
-    
-    # Final task with dependencies on all previous tasks
-    - name: final-task
-      runAfter:
-      - base-task
-      {{- if .SecurityAuditStepsNames }}
-      {{- range .SecurityAuditStepsNames }}
-      - {{ . }}
-      {{- end }}
-      {{- end }}
-      {{- if .ComplianceCheckStepsNames }}
-      {{- range .ComplianceCheckStepsNames }}
-      - {{ . }}
-      {{- end }}
-      {{- end }}
-      taskRef:
-        name: final-task-ref
-`,
-		},
-	}
-
-	// Create resolver with mock fetcher
-	r := &resolver{
-		fetcher: mockData,
-	}
-
-	// Test with multiple custom task parameters
-	params := []pipelinev1.Param{
-		{
-			Name: "repository",
-			Value: pipelinev1.ParamValue{
-				Type:      "string",
-				StringVal: "repo1",
-			},
-		},
-		{
-			Name: "path",
-			Value: pipelinev1.ParamValue{
-				Type:      "string",
-				StringVal: "path1",
-			},
-		},
-		{
-			Name: "security-audit-steps",
-			Value: pipelinev1.ParamValue{
-				Type: "array",
-				ArrayVal: []string{
-					`name: security-scan
-taskRef:
-  name: security-scanner
-params:
-  - name: scan-type
-    value: vulnerability`,
-				},
-			},
-		},
-		{
-			Name: "compliance-check-steps",
-			Value: pipelinev1.ParamValue{
-				Type: "array",
-				ArrayVal: []string{
-					`name: compliance-check
-taskRef:
-  name: compliance-tool
-params:
-  - name: policy
-    value: pci-dss`,
-				},
-			},
-		},
-	}
-
-	// Execute the Resolve function
-	result, err := r.Resolve(context.Background(), params)
-
-	// Verify results
-	require.NoError(t, err)
-	require.NotNil(t, result)
-
-	// Check that the template was rendered with both custom step types
-	renderedData := string(result.Data())
-	assert.Contains(t, renderedData, "name: security-scan")
-	assert.Contains(t, renderedData, "name: compliance-check")
-	assert.Contains(t, renderedData, "value: vulnerability")
-	assert.Contains(t, renderedData, "value: pci-dss")
-}
-
->>>>>>> 647824aa
 // TestResolverArrayParameter tests the resolver with a regular array parameter (not tasks)
 func TestResolverArrayParameter(t *testing.T) {
 	// Create a mock fetcher with a template that uses a regular array parameter
@@ -505,12 +114,12 @@
 `,
 		},
 	}
-	
+
 	// Create resolver with mock fetcher
 	r := &resolver{
 		fetcher: mockData,
 	}
-	
+
 	// Test with a regular array parameter
 	params := []pipelinev1.Param{
 		{
@@ -535,184 +144,6 @@
 			},
 		},
 	}
-	
-	// Execute the Resolve function
-	result, err := r.Resolve(context.Background(), params)
-	
-	// Verify results
-	require.NoError(t, err)
-	require.NotNil(t, result)
-	
-	// Check that the template was rendered with the array values
-	renderedData := string(result.Data())
-	assert.Contains(t, renderedData, "- dev")
-	assert.Contains(t, renderedData, "- staging")
-	assert.Contains(t, renderedData, "- production")
-<<<<<<< HEAD
-=======
-}
-
-// TestResolverYAMLListProcessing tests parsing and iterating over a list of YAML objects
-func TestResolverYAMLListProcessing(t *testing.T) {
-	// Create a mock fetcher with a template that processes a list of YAML objects
-	mockData := &mockFetcher{
-		templates: map[string]string{
-			"repo1:path1": `
-apiVersion: tekton.dev/v1
-kind: Pipeline
-metadata:
-  name: yaml-list-processing-pipeline
-spec:
-  params:
-    - name: app-name
-      type: string
-  tasks:
-    # Base task
-    - name: base-task
-      taskRef:
-        name: some-task
-      
-    # Process a list of environment configurations using fromYAML
-    {{- if .EnvironmentConfigs }}
-    {{- $envConfigs := fromYAML .EnvironmentConfigs }}
-    {{- range $i, $env := $envConfigs }}
-    # Environment configuration for {{ $env.name }}
-    - name: deploy-to-{{ $env.name }}
-      taskRef:
-        name: env-deployer
-      params:
-        - name: environment
-          value: {{ $env.name }}
-        - name: cluster
-          value: {{ $env.cluster }}
-        - name: namespace
-          value: {{ $env.namespace }}
-        {{- if $env.resources }}
-        - name: cpu-limit
-          value: "{{ $env.resources.limits.cpu }}"
-        - name: memory-limit
-          value: "{{ $env.resources.limits.memory }}"
-        {{- end }}
-        {{- if $env.replicas }}
-        - name: replicas
-          value: "{{ $env.replicas }}"
-        {{- end }}
-        {{- if $env.features }}
-        - name: features
-          value: |
-            {{- range $feature, $enabled := $env.features }}
-            {{ $feature }}: {{ $enabled }}
-            {{- end }}
-        {{- end }}
-    {{- end }}
-    {{- end }}
-    
-    # Process a list of service configurations using fromYAML
-    {{- if .ServiceConfigs }}
-    {{- $serviceConfigs := fromYAML .ServiceConfigs }}
-    # Service configurations
-    - name: configure-services
-      taskRef:
-        name: service-configurator
-      params:
-        - name: services-json
-          value: |
-            [
-            {{- range $i, $svc := $serviceConfigs }}
-            {{- if $i }},{{- end }}
-            {
-              "name": "{{ $svc.name }}",
-              "port": {{ $svc.port }},
-              "targetPort": {{ $svc.targetPort }},
-              "type": "{{ $svc.type }}",
-              "annotations": {
-              {{- range $key, $value := $svc.annotations }}
-                "{{ $key }}": "{{ $value }}"{{- if not (last $svc.annotations $key) }},{{- end }}
-              {{- end }}
-              }
-            }
-            {{- end }}
-            ]
-    {{- end }}
-`,
-		},
-	}
-
-	// Create resolver with mock fetcher
-	r := &resolver{
-		fetcher: mockData,
-	}
-
-	// Test with lists of YAML objects
-	params := []pipelinev1.Param{
-		{
-			Name: "repository",
-			Value: pipelinev1.ParamValue{
-				Type:      "string",
-				StringVal: "repo1",
-			},
-		},
-		{
-			Name: "path",
-			Value: pipelinev1.ParamValue{
-				Type:      "string",
-				StringVal: "path1",
-			},
-		},
-		// Environment configs as a YAML list
-		{
-			Name: "environment-configs",
-			Value: pipelinev1.ParamValue{
-				Type: "string",
-				StringVal: `- name: development
-  cluster: dev-cluster
-  namespace: app-dev
-  replicas: 1
-  resources:
-    limits:
-      cpu: 250m
-      memory: 256Mi
-  features:
-    logging: true
-    monitoring: false
-    tracing: false
-- name: production
-  cluster: prod-cluster
-  namespace: app-prod
-  replicas: 3
-  resources:
-    limits:
-      cpu: 1000m
-      memory: 1Gi
-  features:
-    logging: true
-    monitoring: true
-    tracing: true`,
-			},
-		},
-		// Service configs as a YAML list
-		{
-			Name: "service-configs",
-			Value: pipelinev1.ParamValue{
-				Type: "string",
-				StringVal: `- name: web-frontend
-  port: 80
-  targetPort: 8080
-  type: ClusterIP
-  annotations:
-    prometheus.io/scrape: "true"
-    prometheus.io/port: "8080"
-- name: api-backend
-  port: 443
-  targetPort: 8443
-  type: ClusterIP
-  annotations:
-    prometheus.io/scrape: "true"
-    prometheus.io/port: "8443"
-    service.beta.kubernetes.io/aws-load-balancer-backend-protocol: "https"`,
-			},
-		},
-	}
 
 	// Execute the Resolve function
 	result, err := r.Resolve(context.Background(), params)
@@ -721,211 +152,9 @@
 	require.NoError(t, err)
 	require.NotNil(t, result)
 
-	// Check that the template was rendered with all the objects from the lists
+	// Check that the template was rendered with the array values
 	renderedData := string(result.Data())
-
-	// Verify environment config rendering
-	assert.Contains(t, renderedData, "name: deploy-to-development")
-	assert.Contains(t, renderedData, "value: development")
-	assert.Contains(t, renderedData, "value: dev-cluster")
-	assert.Contains(t, renderedData, "value: app-dev")
-	assert.Contains(t, renderedData, "value: \"1\"")
-	assert.Contains(t, renderedData, "value: \"250m\"")
-
-	assert.Contains(t, renderedData, "name: deploy-to-production")
-	assert.Contains(t, renderedData, "value: production")
-	assert.Contains(t, renderedData, "value: prod-cluster")
-	assert.Contains(t, renderedData, "value: app-prod")
-	assert.Contains(t, renderedData, "value: \"3\"")
-	assert.Contains(t, renderedData, "value: \"1000m\"")
-
-	// Verify features map iteration
-	assert.Contains(t, renderedData, "logging: true")
-	assert.Contains(t, renderedData, "monitoring: true")
-	assert.Contains(t, renderedData, "tracing: true")
-
-	// Verify service config rendering in JSON format
-	assert.Contains(t, renderedData, `"name": "web-frontend"`)
-	assert.Contains(t, renderedData, `"port": 80`)
-	assert.Contains(t, renderedData, `"targetPort": 8080`)
-	assert.Contains(t, renderedData, `"type": "ClusterIP"`)
-	assert.Contains(t, renderedData, `"prometheus.io/scrape": "true"`)
-
-	assert.Contains(t, renderedData, `"name": "api-backend"`)
-	assert.Contains(t, renderedData, `"port": 443`)
-	assert.Contains(t, renderedData, `"targetPort": 8443`)
-	assert.Contains(t, renderedData, `"service.beta.kubernetes.io/aws-load-balancer-backend-protocol": "https"`)
-}
-
-// TestDirectYAMLObjectRendering tests the ability to directly render YAML objects
-// without having to manually enumerate all properties
-func TestDirectYAMLObjectRendering(t *testing.T) {
-	// Create a mock fetcher with a template that directly renders YAML objects
-	mockData := &mockFetcher{
-		templates: map[string]string{
-			"repo1:path1": `
-apiVersion: tekton.dev/v1
-kind: Pipeline
-metadata:
-  name: direct-yaml-rendering-pipeline
-spec:
-  params:
-    - name: app-name
-      type: string
-  tasks:
-    # Base task
-    - name: base-task
-      taskRef:
-        name: some-task
-      
-    # Directly render YAML objects without enumerating properties
-    {{- if .ValidationSteps }}
-    {{- if typeIs "string" .ValidationSteps }}
-    {{- $validationSteps := fromYAML .ValidationSteps }}
-    {{- range $i, $step := $validationSteps }}
-    - {{ toYAML $step }}
-    {{- end }}
-    {{- else }}
-    {{- range $i, $step := .ValidationSteps }}
-    - {{ toYAML $step }}
-    {{- end }}
-    {{- end }}
-    {{- end }}
-    
-    # Render a list as a single YAML block
-    - name: infrastructure
-      taskRef:
-        name: infrastructure-manager
-      params:
-        - name: resources
-          value: |
-            {{- if typeIs "string" .ResourceConfig }}
-            {{- $resources := fromYAML .ResourceConfig }}
-            {{- range $i, $res := $resources }}
-            - {{ toYAML $res }}
-            {{- end }}
-            {{- else }}
-            {{- range $i, $res := .ResourceConfig }}
-            - {{ toYAML $res }}
-            {{- end }}
-            {{- end }}
-`,
-		},
-	}
-
-	// Create resolver with mock fetcher
-	r := &resolver{
-		fetcher: mockData,
-	}
-
-	// Test with complex object parameters
-	params := []pipelinev1.Param{
-		{
-			Name: "repository",
-			Value: pipelinev1.ParamValue{
-				Type:      "string",
-				StringVal: "repo1",
-			},
-		},
-		{
-			Name: "path",
-			Value: pipelinev1.ParamValue{
-				Type:      "string",
-				StringVal: "path1",
-			},
-		},
-		// Validation steps with complex nested structure
-		{
-			Name: "validation-steps",
-			Value: pipelinev1.ParamValue{
-				Type: "string",
-				StringVal: `- name: security-validation
-  taskRef:
-    name: security-validator
-  runAfter:
-    - previous-step
-  params:
-    - name: scan-level
-      value: deep
-    - name: timeout
-      value: 30m
-  workspaces:
-    - name: source
-      workspace: shared-workspace
-- name: compliance-validation
-  taskRef:
-    name: compliance-validator
-  params:
-    - name: standards
-      value:
-        - pci-dss
-        - hipaa
-        - gdpr
-  results:
-    - name: compliant
-      description: Whether the deployment is compliant
-    - name: report
-      description: Compliance report URL`,
-			},
-		},
-		// Resource configurations with nested structures
-		{
-			Name: "resource-config",
-			Value: pipelinev1.ParamValue{
-				Type: "string",
-				StringVal: `- type: compute
-  name: app-server
-  size: large
-  replicas: 3
-  storage:
-    size: 100Gi
-    type: ssd
-  network:
-    ingress:
-      enabled: true
-      port: 443
-- type: database
-  name: app-db
-  engine: postgres
-  version: "13.4"
-  storage:
-    size: 500Gi
-    type: ssd
-    backup:
-      enabled: true
-      retention: 7d
-  credentials:
-    secretRef: db-creds`,
-			},
-		},
-	}
-
-	// Execute the Resolve function
-	result, err := r.Resolve(context.Background(), params)
-
-	// Verify results
-	require.NoError(t, err)
-	require.NotNil(t, result)
-
-	// Check that the YAML was correctly rendered without property enumeration
-	renderedData := string(result.Data())
-
-	// Check for direct rendering of validation steps
-	assert.Contains(t, renderedData, "name: security-validation")
-	assert.Contains(t, renderedData, "runAfter:")
-	assert.Contains(t, renderedData, "- previous-step")
-	assert.Contains(t, renderedData, "name: compliance-validation")
-	assert.Contains(t, renderedData, "- pci-dss")
-	assert.Contains(t, renderedData, "- hipaa")
-	assert.Contains(t, renderedData, "description: Whether the deployment is compliant")
-
-	// Check for rendering of resource configurations
-	assert.Contains(t, renderedData, "type: compute")
-	assert.Contains(t, renderedData, "name: app-server")
-	assert.Contains(t, renderedData, "size: 100Gi")
-	assert.Contains(t, renderedData, "type: database")
-	assert.Contains(t, renderedData, "engine: postgres")
-	assert.Contains(t, renderedData, "retention: 7d")
-	assert.Contains(t, renderedData, "secretRef: db-creds")
->>>>>>> 647824aa
+	assert.Contains(t, renderedData, "- dev")
+	assert.Contains(t, renderedData, "- staging")
+	assert.Contains(t, renderedData, "- production")
 }