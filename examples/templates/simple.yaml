--- conflicted
+++ resolved
@@ -28,19 +28,11 @@
     {{- if typeIs "string" .PostDevSteps }}
     {{- $steps := fromYAML .PostDevSteps }}
     {{- range $i, $step := $steps }}
-<<<<<<< HEAD
     - {{ toYAML $step | indent 4 }}
     {{- end }}
     {{- else }}
     {{- range $i, $step := .PostDevSteps }}
     - {{ toYAML $step | indent 4 }}
-=======
-    - {{ toYAML $step | indent 2 }}
-    {{- end }}
-    {{- else }}
-    {{- range $i, $step := .PostDevSteps }}
-    - {{ toYAML $step | indent 2 }}
->>>>>>> 647824aa
     {{- end }}
     {{- end }}
     {{- else}}
